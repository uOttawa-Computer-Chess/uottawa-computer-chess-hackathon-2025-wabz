--- conflicted
+++ resolved
@@ -19,12 +19,8 @@
 
 class ExampleEngine(MinimalEngine):
     """An example engine that all homemade engines inherit."""
-<<<<<<< HEAD
-    
-=======
-
-
->>>>>>> ca478656
+
+
 class ComboEngine(ExampleEngine):
     """
     Get a move using multiple different methods.
